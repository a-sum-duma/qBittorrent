torrentreactor: 1.33
mininova: 1.51
piratebay: 2.10
extratorrent: 1.2
kickasstorrents: 1.26
<<<<<<< HEAD
btdigg: 1.24
legittorrents: 1.02
=======
btdigg: 1.23
legittorrents: 1.02
torrentz: 2.11
>>>>>>> fa6f4c69
<|MERGE_RESOLUTION|>--- conflicted
+++ resolved
@@ -3,11 +3,6 @@
 piratebay: 2.10
 extratorrent: 1.2
 kickasstorrents: 1.26
-<<<<<<< HEAD
 btdigg: 1.24
 legittorrents: 1.02
-=======
-btdigg: 1.23
-legittorrents: 1.02
-torrentz: 2.11
->>>>>>> fa6f4c69
+torrentz: 2.11